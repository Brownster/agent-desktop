/**
 * @fileoverview WebSocket service for real-time configuration updates
 * @module @agent-desktop/config
 */

import type { Logger } from '@agent-desktop/logging';
import type { ConfigChangeEvent } from './config.service';

/**
 * WebSocket message types
 */
export enum WebSocketMessageType {
  CONFIG_CHANGED = 'config_changed',
  CONFIG_SUBSCRIBED = 'config_subscribed',
  CONFIG_UNSUBSCRIBED = 'config_unsubscribed',
  CONFIG_ERROR = 'config_error',
  HEARTBEAT = 'heartbeat',
  HEARTBEAT_ACK = 'heartbeat_ack',
}

/**
 * WebSocket message interface
 */
export interface WebSocketMessage {
  readonly type: WebSocketMessageType;
  readonly payload?: unknown;
  readonly timestamp: string;
  readonly id: string;
}

/**
 * Configuration change message payload
 */
export interface ConfigChangeMessage {
  readonly customerId: string;
  readonly change: ConfigChangeEvent;
}

/**
 * Subscription message payload
 */
export interface SubscriptionMessage {
  readonly customerId: string;
  readonly pattern?: string;
}

/**
 * WebSocket connection options
 */
export interface WebSocketOptions {
  readonly url: string;
  readonly reconnectInterval: number;
  readonly maxReconnectAttempts: number;
  readonly heartbeatInterval: number;
  readonly connectionTimeout: number;
  readonly enableCompression: boolean;
  readonly maxQueueSize: number;
}

/**
 * Default WebSocket options
 */
const DEFAULT_WEBSOCKET_OPTIONS: WebSocketOptions = {
  url: process.env['WS_ENDPOINT'] || 'wss://config-ws.example.com',
  reconnectInterval: 5000,
  maxReconnectAttempts: 10,
  heartbeatInterval: 30000,
  connectionTimeout: 10000,
  enableCompression: true,
  maxQueueSize: 100,
};

/**
 * WebSocket configuration service for real-time updates
 */
export class ConfigWebSocketService {
  private ws: WebSocket | undefined;
  private readonly options: WebSocketOptions;
  private readonly logger: Logger;
  private reconnectAttempts = 0;
  private heartbeatTimer: NodeJS.Timeout | undefined;
  private readonly subscriptions = new Map<string, Set<(event: ConfigChangeEvent) => void>>();
  private readonly messageQueue: WebSocketMessage[] = [];
  private readonly maxQueueSize: number;
  private isConnected = false;

  constructor(options: Partial<WebSocketOptions> = {}, logger?: Logger) {
    const mergedOptions = { ...DEFAULT_WEBSOCKET_OPTIONS, ...options };
    if (!Number.isInteger(mergedOptions.maxQueueSize) || mergedOptions.maxQueueSize <= 0) {
      logger?.warn?.('Invalid maxQueueSize provided, using default value', {
        maxQueueSize: mergedOptions.maxQueueSize,
      });
      console.warn('[ConfigWebSocketService] Invalid maxQueueSize provided, using default value', {
        maxQueueSize: mergedOptions.maxQueueSize,
      });
      mergedOptions.maxQueueSize = DEFAULT_WEBSOCKET_OPTIONS.maxQueueSize;
    }

    this.options = mergedOptions;
    this.maxQueueSize = this.options.maxQueueSize;

    if (logger) {
      this.logger = logger.createChild('ConfigWebSocketService');
    } else {
      // Fallback logger
      this.logger = {
        debug: (message: string, context?: Record<string, unknown>) =>
          console.debug(`[ConfigWebSocketService] ${message}`, context || ''),
        info: (message: string, context?: Record<string, unknown>) =>
          console.info(`[ConfigWebSocketService] ${message}`, context || ''),
        warn: (message: string, context?: Record<string, unknown>) =>
          console.warn(`[ConfigWebSocketService] ${message}`, context || ''),
        error: (message: string, context?: Record<string, unknown>) =>
          console.error(`[ConfigWebSocketService] ${message}`, context || ''),
        createChild: () => this.logger, // Simplistic child creation
      } as unknown as Logger;
    }
  }

  /**
   * Connect to WebSocket server
   */
  async connect(): Promise<void> {
    this.logger.info('Connecting to WebSocket server', {
      url: this.options.url,
    });

    return new Promise((resolve, reject) => {
      try {
        this.ws = new WebSocket(this.options.url);

        const connectionTimeout = setTimeout(() => {
          this.logger.error('WebSocket connection timeout');
          this.ws?.close();
          reject(new Error('Connection timeout'));
        }, this.options.connectionTimeout);

        this.ws.onopen = () => {
          clearTimeout(connectionTimeout);
          this.isConnected = true;
          this.reconnectAttempts = 0;
          
          this.logger.info('WebSocket connected successfully');
          
          // Start heartbeat
          this.startHeartbeat();
          
          // Flush message queue
          this.flushMessageQueue();
          
          resolve();
        };

        this.ws.onclose = (event) => {
          clearTimeout(connectionTimeout);
          this.isConnected = false;
          this.stopHeartbeat();
          
          this.logger.warn('WebSocket connection closed', {
            code: event.code,
            reason: event.reason,
            wasClean: event.wasClean,
          });

          // Attempt reconnection
          this.handleReconnection();
        };

        this.ws.onerror = (error) => {
          this.logger.error('WebSocket error', { error });
          clearTimeout(connectionTimeout);
          reject(error);
        };

        this.ws.onmessage = (event) => {
          this.handleMessage(event.data);
        };

      } catch (error) {
        this.logger.error('Failed to create WebSocket connection', {
          error: error instanceof Error ? error.message : String(error),
        });
        reject(error);
      }
    });
  }

  /**
   * Disconnect from WebSocket server
   */
  disconnect(): void {
    this.logger.info('Disconnecting from WebSocket server');

    this.stopHeartbeat();
    this.isConnected = false;
    
    if (this.ws) {
      this.ws.close(1000, 'Client disconnect');
      this.ws = undefined;
    }
  }

  /**
   * Subscribe to configuration changes for a customer
   */
  subscribe(customerId: string, pattern?: string, callback?: (event: ConfigChangeEvent) => void): () => void {
    this.logger.info('Subscribing to configuration changes', {
      customerId,
      pattern,
    });

    // Add callback to subscriptions if provided
    if (callback) {
      const key = pattern ? `${customerId}:${pattern}` : customerId;
      if (!this.subscriptions.has(key)) {
        this.subscriptions.set(key, new Set());
      }
      this.subscriptions.get(key)!.add(callback);
    }

    // Send subscription message
<<<<<<< HEAD
    const payload: SubscriptionMessage = pattern
      ? { customerId, pattern }
      : { customerId };

=======
    const payload: SubscriptionMessage =
      pattern !== undefined ? { customerId, pattern } : { customerId };
>>>>>>> 27df598b
    const message: WebSocketMessage = {
      type: WebSocketMessageType.CONFIG_SUBSCRIBED,
      payload,
      timestamp: new Date().toISOString(),
      id: this.generateMessageId(),
    };

    this.sendMessage(message);

    // Return unsubscribe function
    return () => {
      this.unsubscribe(customerId, pattern, callback);
    };
  }

  /**
   * Unsubscribe from configuration changes
   */
  unsubscribe(customerId: string, pattern?: string, callback?: (event: ConfigChangeEvent) => void): void {
    this.logger.info('Unsubscribing from configuration changes', {
      customerId,
      pattern,
    });

    // Remove callback from subscriptions if provided
    if (callback) {
      const key = pattern ? `${customerId}:${pattern}` : customerId;
      const callbacks = this.subscriptions.get(key);
      if (callbacks) {
        callbacks.delete(callback);
        if (callbacks.size === 0) {
          this.subscriptions.delete(key);
        }
      }
    }

    // Send unsubscription message
<<<<<<< HEAD
    const payload: SubscriptionMessage = pattern
      ? { customerId, pattern }
      : { customerId };

=======
    const payload: SubscriptionMessage =
      pattern !== undefined ? { customerId, pattern } : { customerId };
>>>>>>> 27df598b
    const message: WebSocketMessage = {
      type: WebSocketMessageType.CONFIG_UNSUBSCRIBED,
      payload,
      timestamp: new Date().toISOString(),
      id: this.generateMessageId(),
    };

    this.sendMessage(message);
  }

  /**
   * Send configuration change notification
   */
  notifyConfigChange(customerId: string, change: ConfigChangeEvent): void {
    this.logger.info('Sending configuration change notification', {
      customerId,
      key: change.key,
    });

    const message: WebSocketMessage = {
      type: WebSocketMessageType.CONFIG_CHANGED,
      payload: { customerId, change } satisfies ConfigChangeMessage,
      timestamp: new Date().toISOString(),
      id: this.generateMessageId(),
    };

    this.sendMessage(message);
  }

  /**
   * Get connection status
   */
  isConnectionOpen(): boolean {
    return this.isConnected && this.ws?.readyState === WebSocket.OPEN;
  }

  /**
   * Get queued messages
   */
  getQueue(): WebSocketMessage[] {
    return [...this.messageQueue];
  }

  /**
   * Handle incoming WebSocket message
   */
  private handleMessage(data: string): void {
    try {
      const message: WebSocketMessage = JSON.parse(data);
      
      this.logger.debug('Received WebSocket message', {
        type: message.type,
        id: message.id,
      });

      switch (message.type) {
        case WebSocketMessageType.CONFIG_CHANGED:
          this.handleConfigChange(message.payload as ConfigChangeMessage);
          break;

        case WebSocketMessageType.CONFIG_SUBSCRIBED:
          this.logger.info('Configuration subscription confirmed', {
            payload: message.payload,
          });
          break;

        case WebSocketMessageType.CONFIG_UNSUBSCRIBED:
          this.logger.info('Configuration unsubscription confirmed', {
            payload: message.payload,
          });
          break;

        case WebSocketMessageType.CONFIG_ERROR:
          this.logger.error('Configuration error received', {
            payload: message.payload,
          });
          break;

        case WebSocketMessageType.HEARTBEAT:
          this.handleHeartbeat(message);
          break;

        case WebSocketMessageType.HEARTBEAT_ACK:
          this.logger.debug('Heartbeat acknowledged');
          break;

        default:
          this.logger.warn('Unknown message type received', {
            type: message.type,
          });
      }
    } catch (error) {
      this.logger.error('Failed to parse WebSocket message', {
        data,
        error: error instanceof Error ? error.message : String(error),
      });
    }
  }

  /**
   * Handle configuration change message
   */
  private handleConfigChange(payload: ConfigChangeMessage): void {
    const { customerId, change } = payload;
    
    this.logger.info('Handling configuration change', {
      customerId,
      key: change.key,
    });

    // Notify exact match subscribers
    const exactCallbacks = this.subscriptions.get(customerId);
    if (exactCallbacks) {
      for (const callback of exactCallbacks) {
        try {
          callback(change);
        } catch (error) {
          this.logger.error('Error in configuration change callback', {
            customerId,
            key: change.key,
            error: error instanceof Error ? error.message : String(error),
          });
        }
      }
    }

    // Notify pattern match subscribers
    for (const [key, callbacks] of this.subscriptions.entries()) {
      if (key.includes(':') && key.startsWith(customerId + ':')) {
        const pattern = key.split(':', 2)[1];
        if (pattern && this.matchesPattern(change.key, pattern)) {
          for (const callback of callbacks) {
            try {
              callback(change);
            } catch (error) {
              this.logger.error('Error in pattern configuration change callback', {
                customerId,
                pattern,
                key: change.key,
                error: error instanceof Error ? error.message : String(error),
              });
            }
          }
        }
      }
    }
  }

  /**
   * Handle heartbeat message
   */
  private handleHeartbeat(message: WebSocketMessage): void {
    this.logger.debug('Received heartbeat, sending acknowledgment');

    const ackMessage: WebSocketMessage = {
      type: WebSocketMessageType.HEARTBEAT_ACK,
      payload: { id: message.id },
      timestamp: new Date().toISOString(),
      id: this.generateMessageId(),
    };

    this.sendMessage(ackMessage);
  }

  /**
   * Enqueue a message respecting the maximum queue size
   */
  private enqueueMessage(message: WebSocketMessage): void {
    if (this.messageQueue.length >= this.maxQueueSize) {
      this.messageQueue.shift();
      this.logger.warn('Message queue full, dropping oldest message', {
        maxQueueSize: this.maxQueueSize,
      });
    }
    this.messageQueue.push(message);
  }

  /**
   * Send WebSocket message
   */
  private sendMessage(message: WebSocketMessage): void {
    if (this.isConnectionOpen()) {
      try {
        this.ws!.send(JSON.stringify(message));
        this.logger.debug('WebSocket message sent', {
          type: message.type,
          id: message.id,
        });
      } catch (error) {
        this.logger.error('Failed to send WebSocket message', {
          type: message.type,
          error: error instanceof Error ? error.message : String(error),
        });

        // Queue message for retry
        this.enqueueMessage(message);
      }
    } else {
      this.logger.debug('WebSocket not connected, queueing message', {
        type: message.type,
        id: message.id,
      });

      // Queue message for when connection is established
      this.enqueueMessage(message);
    }
  }

  /**
   * Flush queued messages
   */
  private flushMessageQueue(): void {
    if (!this.isConnectionOpen()) {
      return;
    }

    this.logger.info('Flushing WebSocket message queue', {
      queueSize: this.messageQueue.length,
    });

    while (this.messageQueue.length > 0) {
      const message = this.messageQueue.shift();
      if (message) {
        this.sendMessage(message);
      }
    }
  }

  /**
   * Start heartbeat mechanism
   */
  private startHeartbeat(): void {
    this.logger.debug('Starting WebSocket heartbeat');

    this.heartbeatTimer = setInterval(() => {
      if (this.isConnectionOpen()) {
        const heartbeatMessage: WebSocketMessage = {
          type: WebSocketMessageType.HEARTBEAT,
          timestamp: new Date().toISOString(),
          id: this.generateMessageId(),
        };

        this.sendMessage(heartbeatMessage);
      }
    }, this.options.heartbeatInterval);
  }

  /**
   * Stop heartbeat mechanism
   */
  private stopHeartbeat(): void {
    if (this.heartbeatTimer) {
      clearInterval(this.heartbeatTimer);
      this.heartbeatTimer = undefined;
      this.logger.debug('WebSocket heartbeat stopped');
    }
  }

  /**
   * Handle reconnection logic
   */
  private handleReconnection(): void {
    if (this.reconnectAttempts >= this.options.maxReconnectAttempts) {
      this.logger.error('Maximum reconnection attempts reached', {
        attempts: this.reconnectAttempts,
        maxAttempts: this.options.maxReconnectAttempts,
      });
      return;
    }

    this.reconnectAttempts++;
    
    this.logger.info('Attempting WebSocket reconnection', {
      attempt: this.reconnectAttempts,
      maxAttempts: this.options.maxReconnectAttempts,
    });

    setTimeout(() => {
      this.connect().catch(error => {
        this.logger.error('Reconnection attempt failed', {
          attempt: this.reconnectAttempts,
          error: error instanceof Error ? error.message : String(error),
        });
      });
    }, this.options.reconnectInterval);
  }

  /**
   * Check if a key matches a pattern
   */
  private matchesPattern(key: string, pattern: string): boolean {
    // Convert glob pattern to regex
    const regexPattern = pattern
      .replace(/\*/g, '.*')
      .replace(/\?/g, '.');
    
    const regex = new RegExp(`^${regexPattern}$`);
    return regex.test(key);
  }

  /**
   * Generate unique message ID
   */
  private generateMessageId(): string {
    return `msg_${Date.now()}_${Math.random().toString(36).substr(2, 9)}`;
  }
}<|MERGE_RESOLUTION|>--- conflicted
+++ resolved
@@ -219,15 +219,10 @@
     }
 
     // Send subscription message
-<<<<<<< HEAD
     const payload: SubscriptionMessage = pattern
       ? { customerId, pattern }
       : { customerId };
 
-=======
-    const payload: SubscriptionMessage =
-      pattern !== undefined ? { customerId, pattern } : { customerId };
->>>>>>> 27df598b
     const message: WebSocketMessage = {
       type: WebSocketMessageType.CONFIG_SUBSCRIBED,
       payload,
@@ -265,15 +260,10 @@
     }
 
     // Send unsubscription message
-<<<<<<< HEAD
     const payload: SubscriptionMessage = pattern
       ? { customerId, pattern }
       : { customerId };
 
-=======
-    const payload: SubscriptionMessage =
-      pattern !== undefined ? { customerId, pattern } : { customerId };
->>>>>>> 27df598b
     const message: WebSocketMessage = {
       type: WebSocketMessageType.CONFIG_UNSUBSCRIBED,
       payload,
